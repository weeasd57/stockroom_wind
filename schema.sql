-- ===================================================================
-- REAL SCHEMA FROM SUPABASE DATABASE
-- Generated automatically from live database
-- ===================================================================

-- ===================================================================
-- Table: PROFILES (8 rows)
-- ===================================================================
CREATE TABLE profiles (
    id UUID PRIMARY KEY DEFAULT gen_random_uuid(),
    username VARCHAR(255) UNIQUE NOT NULL,
    full_name VARCHAR(255) NOT NULL,
    avatar_url TEXT NOT NULL,
    bio VARCHAR(255) NOT NULL,
    website TEXT,
    favorite_markets TEXT[],
    created_at TIMESTAMP WITH TIME ZONE DEFAULT NOW() NOT NULL,
    updated_at TIMESTAMP WITH TIME ZONE DEFAULT NOW() NOT NULL,
    email VARCHAR(255) UNIQUE NOT NULL,
    last_sign_in TIMESTAMP WITH TIME ZONE,
    success_posts INTEGER DEFAULT 0 NOT NULL,
    loss_posts INTEGER DEFAULT 0 NOT NULL,
    background_url TEXT NOT NULL,
    experience_Score INTEGER NOT NULL,
    followers INTEGER NOT NULL,
    following INTEGER NOT NULL
);

CREATE INDEX idx_profiles_created_at ON profiles(created_at DESC);

-- ===================================================================
-- Table: POSTS (2 rows)
-- ===================================================================
CREATE TABLE posts (
    id UUID PRIMARY KEY DEFAULT gen_random_uuid(),
    user_id UUID REFERENCES profiles(id) ON DELETE CASCADE NOT NULL,
    content VARCHAR(255) NOT NULL,
    image_url TEXT,
    symbol VARCHAR(255) NOT NULL,
    company_name VARCHAR(255) NOT NULL,
    country VARCHAR(255) NOT NULL,
    exchange VARCHAR(255) NOT NULL,
    current_price DECIMAL(10,2) NOT NULL,
    target_price DECIMAL(10,2) NOT NULL,
    stop_loss_price DECIMAL(10,2) NOT NULL,
    strategy VARCHAR(255),
    created_at TIMESTAMP WITH TIME ZONE DEFAULT NOW() NOT NULL,
    updated_at TIMESTAMP WITH TIME ZONE DEFAULT NOW() NOT NULL,
    description TEXT,
    target_reached BOOLEAN DEFAULT FALSE NOT NULL,
    stop_loss_triggered BOOLEAN DEFAULT FALSE NOT NULL,
    target_reached_date TIMESTAMP WITH TIME ZONE,
    stop_loss_triggered_date TIMESTAMP WITH TIME ZONE,
    last_price_check TIMESTAMP WITH TIME ZONE,
    last_price DECIMAL(10,2) NOT NULL,
    closed BOOLEAN DEFAULT FALSE,
    initial_price DECIMAL(10,2),
    high_price DECIMAL(10,2),
    target_high_price DECIMAL(10,2),
    target_hit_time TIMESTAMP WITH TIME ZONE,
    postDateAfterPriceDate BOOLEAN DEFAULT FALSE NOT NULL,
    postAfterMarketClose BOOLEAN DEFAULT FALSE NOT NULL,
    noDataAvailable BOOLEAN DEFAULT FALSE NOT NULL,
    status_message VARCHAR(255) NOT NULL,
    price_checks JSONB,
    closed_date TIMESTAMP WITH TIME ZONE
);

CREATE INDEX idx_posts_user_id ON posts(user_id);
CREATE INDEX idx_posts_created_at ON posts(created_at DESC);

-- ===================================================================
-- Table: USER_STRATEGIES (0 rows)
-- ===================================================================
CREATE TABLE user_strategies (
    id UUID PRIMARY KEY DEFAULT gen_random_uuid(),
    user_id UUID REFERENCES profiles(id) ON DELETE CASCADE NOT NULL,
    strategy_name VARCHAR(100) NOT NULL,
    description TEXT,
    created_at TIMESTAMP WITH TIME ZONE DEFAULT NOW(),
    updated_at TIMESTAMP WITH TIME ZONE DEFAULT NOW(),
    
    UNIQUE(user_id, strategy_name)
);

CREATE INDEX idx_user_strategies_user_id ON user_strategies(user_id);
CREATE INDEX idx_user_strategies_created_at ON user_strategies(created_at DESC);

-- ===================================================================
-- Table: USER_FOLLOWINGS (0 rows)
-- ===================================================================
CREATE TABLE user_followings (
    id UUID PRIMARY KEY DEFAULT gen_random_uuid(),
    follower_id UUID REFERENCES profiles(id) ON DELETE CASCADE NOT NULL,
    following_id UUID REFERENCES profiles(id) ON DELETE CASCADE NOT NULL,
    created_at TIMESTAMP WITH TIME ZONE DEFAULT NOW(),
    
    UNIQUE(follower_id, following_id),
    CHECK (follower_id != following_id)
);

CREATE INDEX idx_user_followings_follower_id ON user_followings(follower_id);
CREATE INDEX idx_user_followings_following_id ON user_followings(following_id);
CREATE UNIQUE INDEX idx_user_followings_unique ON user_followings(follower_id, following_id);

-- ===================================================================
-- ROW LEVEL SECURITY POLICIES
-- ===================================================================

-- Enable RLS on all tables
ALTER TABLE profiles ENABLE ROW LEVEL SECURITY;
ALTER TABLE posts ENABLE ROW LEVEL SECURITY;
ALTER TABLE user_strategies ENABLE ROW LEVEL SECURITY;
ALTER TABLE user_followings ENABLE ROW LEVEL SECURITY;

-- Profiles policies
CREATE POLICY "Public profiles are viewable by everyone" ON profiles
  FOR SELECT USING (true);

CREATE POLICY "Users can insert their own profile" ON profiles
  FOR INSERT WITH CHECK (auth.uid() = id);

CREATE POLICY "Users can update own profile" ON profiles
  FOR UPDATE USING (auth.uid() = id);

-- Posts policies
CREATE POLICY "Posts are viewable by everyone" ON posts
  FOR SELECT USING (true);

CREATE POLICY "Users can insert their own posts" ON posts
  FOR INSERT WITH CHECK (auth.uid() = user_id);

<<<<<<< HEAD
-- فهارس المتابعة
CREATE INDEX idx_followers_follower_id ON user_followings(follower_id);
CREATE INDEX idx_followers_following_id ON user_followings(following_id);
=======
CREATE POLICY "Users can update their own posts" ON posts
  FOR UPDATE USING (auth.uid() = user_id);
>>>>>>> ff90a040

-- User strategies policies
CREATE POLICY "Users can view their own strategies" ON user_strategies
  FOR SELECT USING (auth.uid() = user_id);

CREATE POLICY "Users can insert their own strategies" ON user_strategies
  FOR INSERT WITH CHECK (auth.uid() = user_id);

-- User followings policies
CREATE POLICY "Followings are viewable by everyone" ON user_followings
  FOR SELECT USING (true);

<<<<<<< HEAD
-- عرض إحصائيات المستخدمين
CREATE VIEW user_stats AS
SELECT 
    u.id,
    u.username,
    u.full_name,
    COUNT(DISTINCT p.id) as total_posts,
    COUNT(DISTINCT CASE WHEN p.target_reached = true THEN p.id END) as successful_posts,
    COUNT(DISTINCT CASE WHEN p.stop_loss_triggered = true THEN p.id END) as failed_posts,
    COUNT(DISTINCT f1.follower_id) as followers_count,
    COUNT(DISTINCT f2.following_id) as following_count,
    u.experience_score,
    u.created_at
FROM users u
LEFT JOIN posts p ON u.id = p.user_id
LEFT JOIN user_followings f1 ON u.id = f1.following_id
LEFT JOIN user_followings f2 ON u.id = f2.follower_id
GROUP BY u.id, u.username, u.full_name, u.experience_score, u.created_at;
=======
CREATE POLICY "Users can follow others" ON user_followings
  FOR INSERT WITH CHECK (auth.uid() = follower_id);
>>>>>>> ff90a040

CREATE POLICY "Users can unfollow others" ON user_followings
  FOR DELETE USING (auth.uid() = follower_id);

-- ===================================================================
-- FUNCTIONS AND TRIGGERS
-- ===================================================================

-- Function to handle new user signup
CREATE OR REPLACE FUNCTION public.handle_new_user()
RETURNS trigger AS $$
BEGIN
<<<<<<< HEAD
    IF TG_OP = 'INSERT' THEN
        -- زيادة عدد المتابعين للمستخدم المتابَع
        UPDATE users SET followers = followers + 1 WHERE id = NEW.following_id;
        -- زيادة عدد المتابعين للمستخدم المتابِع
        UPDATE users SET following = following + 1 WHERE id = NEW.follower_id;
        RETURN NEW;
    ELSIF TG_OP = 'DELETE' THEN
        -- تقليل عدد المتابعين للمستخدم المتابَع
        UPDATE users SET followers = GREATEST(0, followers - 1) WHERE id = OLD.following_id;
        -- تقليل عدد المتابعين للمستخدم المتابِع
        UPDATE users SET following = GREATEST(0, following - 1) WHERE id = OLD.follower_id;
        RETURN OLD;
    END IF;
    RETURN NULL;
=======
  INSERT INTO public.profiles (id, username, email, created_at, updated_at)
  VALUES (new.id, new.raw_user_meta_data->>'username', new.email, now(), now());
  RETURN new;
>>>>>>> ff90a040
END;
$$ LANGUAGE plpgsql SECURITY DEFINER;

<<<<<<< HEAD
-- ربط الإجراء بجدول المتابعة
CREATE TRIGGER follow_counts_trigger
    AFTER INSERT OR DELETE ON user_followings
    FOR EACH ROW EXECUTE FUNCTION update_follow_counts();
=======
-- Trigger for new user signup
CREATE TRIGGER on_auth_user_created
  AFTER INSERT ON auth.users
  FOR EACH ROW EXECUTE PROCEDURE public.handle_new_user();
>>>>>>> ff90a040

-- Function to update updated_at timestamp
CREATE OR REPLACE FUNCTION update_updated_at_column()
RETURNS TRIGGER AS $$
BEGIN
    NEW.updated_at = now();
    RETURN NEW;
END;
$$ LANGUAGE plpgsql;

-- Add updated_at triggers to tables that have this column
CREATE TRIGGER update_profiles_updated_at BEFORE UPDATE ON profiles
  FOR EACH ROW EXECUTE PROCEDURE update_updated_at_column();

CREATE TRIGGER update_posts_updated_at BEFORE UPDATE ON posts
  FOR EACH ROW EXECUTE PROCEDURE update_updated_at_column();<|MERGE_RESOLUTION|>--- conflicted
+++ resolved
@@ -130,14 +130,8 @@
 CREATE POLICY "Users can insert their own posts" ON posts
   FOR INSERT WITH CHECK (auth.uid() = user_id);
 
-<<<<<<< HEAD
--- فهارس المتابعة
-CREATE INDEX idx_followers_follower_id ON user_followings(follower_id);
-CREATE INDEX idx_followers_following_id ON user_followings(following_id);
-=======
 CREATE POLICY "Users can update their own posts" ON posts
   FOR UPDATE USING (auth.uid() = user_id);
->>>>>>> ff90a040
 
 -- User strategies policies
 CREATE POLICY "Users can view their own strategies" ON user_strategies
@@ -150,29 +144,8 @@
 CREATE POLICY "Followings are viewable by everyone" ON user_followings
   FOR SELECT USING (true);
 
-<<<<<<< HEAD
--- عرض إحصائيات المستخدمين
-CREATE VIEW user_stats AS
-SELECT 
-    u.id,
-    u.username,
-    u.full_name,
-    COUNT(DISTINCT p.id) as total_posts,
-    COUNT(DISTINCT CASE WHEN p.target_reached = true THEN p.id END) as successful_posts,
-    COUNT(DISTINCT CASE WHEN p.stop_loss_triggered = true THEN p.id END) as failed_posts,
-    COUNT(DISTINCT f1.follower_id) as followers_count,
-    COUNT(DISTINCT f2.following_id) as following_count,
-    u.experience_score,
-    u.created_at
-FROM users u
-LEFT JOIN posts p ON u.id = p.user_id
-LEFT JOIN user_followings f1 ON u.id = f1.following_id
-LEFT JOIN user_followings f2 ON u.id = f2.follower_id
-GROUP BY u.id, u.username, u.full_name, u.experience_score, u.created_at;
-=======
 CREATE POLICY "Users can follow others" ON user_followings
   FOR INSERT WITH CHECK (auth.uid() = follower_id);
->>>>>>> ff90a040
 
 CREATE POLICY "Users can unfollow others" ON user_followings
   FOR DELETE USING (auth.uid() = follower_id);
@@ -185,40 +158,16 @@
 CREATE OR REPLACE FUNCTION public.handle_new_user()
 RETURNS trigger AS $$
 BEGIN
-<<<<<<< HEAD
-    IF TG_OP = 'INSERT' THEN
-        -- زيادة عدد المتابعين للمستخدم المتابَع
-        UPDATE users SET followers = followers + 1 WHERE id = NEW.following_id;
-        -- زيادة عدد المتابعين للمستخدم المتابِع
-        UPDATE users SET following = following + 1 WHERE id = NEW.follower_id;
-        RETURN NEW;
-    ELSIF TG_OP = 'DELETE' THEN
-        -- تقليل عدد المتابعين للمستخدم المتابَع
-        UPDATE users SET followers = GREATEST(0, followers - 1) WHERE id = OLD.following_id;
-        -- تقليل عدد المتابعين للمستخدم المتابِع
-        UPDATE users SET following = GREATEST(0, following - 1) WHERE id = OLD.follower_id;
-        RETURN OLD;
-    END IF;
-    RETURN NULL;
-=======
   INSERT INTO public.profiles (id, username, email, created_at, updated_at)
   VALUES (new.id, new.raw_user_meta_data->>'username', new.email, now(), now());
   RETURN new;
->>>>>>> ff90a040
 END;
 $$ LANGUAGE plpgsql SECURITY DEFINER;
 
-<<<<<<< HEAD
--- ربط الإجراء بجدول المتابعة
-CREATE TRIGGER follow_counts_trigger
-    AFTER INSERT OR DELETE ON user_followings
-    FOR EACH ROW EXECUTE FUNCTION update_follow_counts();
-=======
 -- Trigger for new user signup
 CREATE TRIGGER on_auth_user_created
   AFTER INSERT ON auth.users
   FOR EACH ROW EXECUTE PROCEDURE public.handle_new_user();
->>>>>>> ff90a040
 
 -- Function to update updated_at timestamp
 CREATE OR REPLACE FUNCTION update_updated_at_column()
